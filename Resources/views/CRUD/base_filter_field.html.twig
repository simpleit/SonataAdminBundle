--- conflicted
+++ resolved
@@ -19,12 +19,7 @@
         <br />
     {% endblock %}
 
-<<<<<<< HEAD
-    <div class="sonata-ba-field {% if filter.field.haserrors %}sonata-ba-field-error"{% endif %}">
-        {% block field %}{{ form_widget(filter.field) }}{% endblock %}
-=======
     <div class="sonata-ba-field{% if filter.field.haserrors %} sonata-ba-field-error"{% endif %}">
         {% block field %}{{ form_field(filter.field) }}{% endblock %}
->>>>>>> 4eb23868
     </div>
 </div>