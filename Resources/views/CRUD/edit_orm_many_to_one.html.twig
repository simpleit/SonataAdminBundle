--- conflicted
+++ resolved
@@ -40,11 +40,7 @@
                 </span>
             {% endif %}
 
-<<<<<<< HEAD
             <span id="field_actions_{{ field_element.vars.id }}" >
-=======
-            <span id="field_actions_{{ field_element.id }}" >
->>>>>>> 4eb23868
 
                 {% if field_description.options.edit == 'list' %}
                     <a  href="{{ field_description.associationadmin.generateUrl('list') }}"
