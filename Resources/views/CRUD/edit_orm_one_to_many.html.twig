--- conflicted
+++ resolved
@@ -95,13 +95,8 @@
                             jQuery('input', element).hide();
                         });
 
-<<<<<<< HEAD
-                        jQuery('div#field_container_{{ field_element.vars.id }} tbody.sonata-ba-tbody td.sonata-ba-td-{{ field_element.vars.id }}-position input').each(function(index, value) {
-                            //jQuery(value).val(index + 1);
-=======
                         jQuery('div#field_container_{{ field_element.id }} tbody.sonata-ba-tbody td.sonata-ba-td-{{ field_element.id }}-position input').each(function(index, value) {
                             jQuery(value).val(index + 1);
->>>>>>> 4eb23868
                         });
                     }
 
